--- conflicted
+++ resolved
@@ -500,12 +500,8 @@
   OPTION( CURSOR::OFF );
  
   //Manipulators:
-<<<<<<< HEAD
-//   col_sty(); //Color/style.
-=======
   col_sty(); //Color/style.
   printer(); //For printing functions.
->>>>>>> ae579a92
 
   //Progress bars:
   perc_bars(); //Percentage bar.
@@ -513,6 +509,8 @@
   mixed_bars(); //Mixed bar.
   multi_bars(); //Multi progress bars
   progress_spinner(); //Progress spinner.
+  
+  //Terminal graphics visualization:
   canvas_2d();
 
   OPTION( CURSOR::ON );
