<<<<<<< HEAD
{
  "files": [
    "README.md"
  ],
  "imageSize": 100,
  "contributorsPerLine": 7,
  "contributorsSortAlphabetically": false,
  "badgeTemplate": "[![All Contributors](https://img.shields.io/badge/all_contributors-<%= contributors.length %>-orange.svg?style=flat-square)](#contributors)",
  "contributorTemplate": "<a href=\"<%= contributor.profile %>\"><img src=\"<%= contributor.avatar_url %>\" width=\"<%= options.imageSize %>px;\" alt=\"\"/><br /><sub><b><%= contributor.name %></b></sub></a>",
  "types": {
    "custom": {
      "symbol": "🔭",
      "description": "A custom contribution type.",
      "link": "[<%= symbol %>](<%= url %> \"<%= description %>\"),"
    }
  },
  "skipCi": true,
  "contributors": [
    {
      "login": "MiguelMJ",
      "name": "MiguelMJ",
      "avatar_url": "https://avatars.githubusercontent.com/u/37369782?v=4",
      "profile": "https://miguelmj.github.io/",
      "contributions": [
        "code"
      ]
    },
    {
      "login": "TedLyngmo",
      "name": "Ted Lyngmo",
      "avatar_url": "https://avatars.githubusercontent.com/u/2361158?v=4",
      "profile": "https://github.com/TedLyngmo",
      "contributions": [
        "code"
      ]
    },
    {
      "login": "myermo",
      "name": "myermo",
      "avatar_url": "https://avatars.githubusercontent.com/u/93035284?v=4",
      "profile": "https://github.com/myermo",
      "contributions": [
        "test",
        "code",
        "bug",
        "review"
      ]
    },
    {
      "login": "nick-botticelli",
      "name": "nick-botticelli",
      "avatar_url": "https://avatars.githubusercontent.com/u/25168557?v=4",
      "profile": "http://nickb.website",
      "contributions": [
        "bug"
      ]
    },
    {
      "login": "joeletho",
      "name": "Joel Thomas",
      "avatar_url": "https://avatars.githubusercontent.com/u/12375294?v=4",
      "profile": "https://github.com/joeletho",
      "contributions": [
        "code"
      ]
    }
  ],
  "projectName": "osmanip",
  "projectOwner": "JustWhit3",
  "repoType": "github",
  "repoHost": "https://github.com"
}
=======
{
  "files": [
    "README.md"
  ],
  "imageSize": 100,
  "contributorsPerLine": 7,
  "contributorsSortAlphabetically": false,
  "badgeTemplate": "[![All Contributors](https://img.shields.io/badge/all_contributors-<%= contributors.length %>-orange.svg?style=flat-square)](#contributors)",
  "contributorTemplate": "<a href=\"<%= contributor.profile %>\"><img src=\"<%= contributor.avatar_url %>\" width=\"<%= options.imageSize %>px;\" alt=\"\"/><br /><sub><b><%= contributor.name %></b></sub></a>",
  "types": {
    "custom": {
      "symbol": "🔭",
      "description": "A custom contribution type.",
      "link": "[<%= symbol %>](<%= url %> \"<%= description %>\"),"
    }
  },
  "skipCi": true,
  "contributors": [
    {
      "login": "MiguelMJ",
      "name": "MiguelMJ",
      "avatar_url": "https://avatars.githubusercontent.com/u/37369782?v=4",
      "profile": "https://miguelmj.github.io/",
      "contributions": [
        "code"
      ]
    },
    {
      "login": "TedLyngmo",
      "name": "Ted Lyngmo",
      "avatar_url": "https://avatars.githubusercontent.com/u/2361158?v=4",
      "profile": "https://github.com/TedLyngmo",
      "contributions": [
        "code"
      ]
    },
    {
      "login": "myermo",
      "name": "myermo",
      "avatar_url": "https://avatars.githubusercontent.com/u/93035284?v=4",
      "profile": "https://github.com/myermo",
      "contributions": [
        "test",
        "code",
        "bug",
        "review"
      ]
    },
    {
      "login": "nick-botticelli",
      "name": "nick-botticelli",
      "avatar_url": "https://avatars.githubusercontent.com/u/25168557?v=4",
      "profile": "http://nickb.website",
      "contributions": [
        "bug"
      ]
    },
    {
      "login": "joeletho",
      "name": "Joel Thomas",
      "avatar_url": "https://avatars.githubusercontent.com/u/12375294?v=4",
      "profile": "https://github.com/joeletho",
      "contributions": [
        "code"
      ]
    },
    {
      "login": "ohz10",
      "name": "oz_10",
      "avatar_url": "https://avatars.githubusercontent.com/u/250468?v=4",
      "profile": "https://github.com/ohz10",
      "contributions": [
        "review"
      ]
    }
  ],
  "projectName": "osmanip",
  "projectOwner": "JustWhit3",
  "repoType": "github",
  "repoHost": "https://github.com",
  "commitConvention": "angular"
}
>>>>>>> 21e813a1
<|MERGE_RESOLUTION|>--- conflicted
+++ resolved
@@ -1,157 +1,82 @@
-<<<<<<< HEAD
-{
-  "files": [
-    "README.md"
-  ],
-  "imageSize": 100,
-  "contributorsPerLine": 7,
-  "contributorsSortAlphabetically": false,
-  "badgeTemplate": "[![All Contributors](https://img.shields.io/badge/all_contributors-<%= contributors.length %>-orange.svg?style=flat-square)](#contributors)",
-  "contributorTemplate": "<a href=\"<%= contributor.profile %>\"><img src=\"<%= contributor.avatar_url %>\" width=\"<%= options.imageSize %>px;\" alt=\"\"/><br /><sub><b><%= contributor.name %></b></sub></a>",
-  "types": {
-    "custom": {
-      "symbol": "🔭",
-      "description": "A custom contribution type.",
-      "link": "[<%= symbol %>](<%= url %> \"<%= description %>\"),"
-    }
-  },
-  "skipCi": true,
-  "contributors": [
-    {
-      "login": "MiguelMJ",
-      "name": "MiguelMJ",
-      "avatar_url": "https://avatars.githubusercontent.com/u/37369782?v=4",
-      "profile": "https://miguelmj.github.io/",
-      "contributions": [
-        "code"
-      ]
-    },
-    {
-      "login": "TedLyngmo",
-      "name": "Ted Lyngmo",
-      "avatar_url": "https://avatars.githubusercontent.com/u/2361158?v=4",
-      "profile": "https://github.com/TedLyngmo",
-      "contributions": [
-        "code"
-      ]
-    },
-    {
-      "login": "myermo",
-      "name": "myermo",
-      "avatar_url": "https://avatars.githubusercontent.com/u/93035284?v=4",
-      "profile": "https://github.com/myermo",
-      "contributions": [
-        "test",
-        "code",
-        "bug",
-        "review"
-      ]
-    },
-    {
-      "login": "nick-botticelli",
-      "name": "nick-botticelli",
-      "avatar_url": "https://avatars.githubusercontent.com/u/25168557?v=4",
-      "profile": "http://nickb.website",
-      "contributions": [
-        "bug"
-      ]
-    },
-    {
-      "login": "joeletho",
-      "name": "Joel Thomas",
-      "avatar_url": "https://avatars.githubusercontent.com/u/12375294?v=4",
-      "profile": "https://github.com/joeletho",
-      "contributions": [
-        "code"
-      ]
-    }
-  ],
-  "projectName": "osmanip",
-  "projectOwner": "JustWhit3",
-  "repoType": "github",
-  "repoHost": "https://github.com"
-}
-=======
-{
-  "files": [
-    "README.md"
-  ],
-  "imageSize": 100,
-  "contributorsPerLine": 7,
-  "contributorsSortAlphabetically": false,
-  "badgeTemplate": "[![All Contributors](https://img.shields.io/badge/all_contributors-<%= contributors.length %>-orange.svg?style=flat-square)](#contributors)",
-  "contributorTemplate": "<a href=\"<%= contributor.profile %>\"><img src=\"<%= contributor.avatar_url %>\" width=\"<%= options.imageSize %>px;\" alt=\"\"/><br /><sub><b><%= contributor.name %></b></sub></a>",
-  "types": {
-    "custom": {
-      "symbol": "🔭",
-      "description": "A custom contribution type.",
-      "link": "[<%= symbol %>](<%= url %> \"<%= description %>\"),"
-    }
-  },
-  "skipCi": true,
-  "contributors": [
-    {
-      "login": "MiguelMJ",
-      "name": "MiguelMJ",
-      "avatar_url": "https://avatars.githubusercontent.com/u/37369782?v=4",
-      "profile": "https://miguelmj.github.io/",
-      "contributions": [
-        "code"
-      ]
-    },
-    {
-      "login": "TedLyngmo",
-      "name": "Ted Lyngmo",
-      "avatar_url": "https://avatars.githubusercontent.com/u/2361158?v=4",
-      "profile": "https://github.com/TedLyngmo",
-      "contributions": [
-        "code"
-      ]
-    },
-    {
-      "login": "myermo",
-      "name": "myermo",
-      "avatar_url": "https://avatars.githubusercontent.com/u/93035284?v=4",
-      "profile": "https://github.com/myermo",
-      "contributions": [
-        "test",
-        "code",
-        "bug",
-        "review"
-      ]
-    },
-    {
-      "login": "nick-botticelli",
-      "name": "nick-botticelli",
-      "avatar_url": "https://avatars.githubusercontent.com/u/25168557?v=4",
-      "profile": "http://nickb.website",
-      "contributions": [
-        "bug"
-      ]
-    },
-    {
-      "login": "joeletho",
-      "name": "Joel Thomas",
-      "avatar_url": "https://avatars.githubusercontent.com/u/12375294?v=4",
-      "profile": "https://github.com/joeletho",
-      "contributions": [
-        "code"
-      ]
-    },
-    {
-      "login": "ohz10",
-      "name": "oz_10",
-      "avatar_url": "https://avatars.githubusercontent.com/u/250468?v=4",
-      "profile": "https://github.com/ohz10",
-      "contributions": [
-        "review"
-      ]
-    }
-  ],
-  "projectName": "osmanip",
-  "projectOwner": "JustWhit3",
-  "repoType": "github",
-  "repoHost": "https://github.com",
-  "commitConvention": "angular"
-}
->>>>>>> 21e813a1
+{
+  "files": [
+    "README.md"
+  ],
+  "imageSize": 100,
+  "contributorsPerLine": 7,
+  "contributorsSortAlphabetically": false,
+  "badgeTemplate": "[![All Contributors](https://img.shields.io/badge/all_contributors-<%= contributors.length %>-orange.svg?style=flat-square)](#contributors)",
+  "contributorTemplate": "<a href=\"<%= contributor.profile %>\"><img src=\"<%= contributor.avatar_url %>\" width=\"<%= options.imageSize %>px;\" alt=\"\"/><br /><sub><b><%= contributor.name %></b></sub></a>",
+  "types": {
+    "custom": {
+      "symbol": "🔭",
+      "description": "A custom contribution type.",
+      "link": "[<%= symbol %>](<%= url %> \"<%= description %>\"),"
+    }
+  },
+  "skipCi": true,
+  "contributors": [
+    {
+      "login": "MiguelMJ",
+      "name": "MiguelMJ",
+      "avatar_url": "https://avatars.githubusercontent.com/u/37369782?v=4",
+      "profile": "https://miguelmj.github.io/",
+      "contributions": [
+        "code"
+      ]
+    },
+    {
+      "login": "TedLyngmo",
+      "name": "Ted Lyngmo",
+      "avatar_url": "https://avatars.githubusercontent.com/u/2361158?v=4",
+      "profile": "https://github.com/TedLyngmo",
+      "contributions": [
+        "code"
+      ]
+    },
+    {
+      "login": "myermo",
+      "name": "myermo",
+      "avatar_url": "https://avatars.githubusercontent.com/u/93035284?v=4",
+      "profile": "https://github.com/myermo",
+      "contributions": [
+        "test",
+        "code",
+        "bug",
+        "review"
+      ]
+    },
+    {
+      "login": "nick-botticelli",
+      "name": "nick-botticelli",
+      "avatar_url": "https://avatars.githubusercontent.com/u/25168557?v=4",
+      "profile": "http://nickb.website",
+      "contributions": [
+        "bug"
+      ]
+    },
+    {
+      "login": "joeletho",
+      "name": "Joel Thomas",
+      "avatar_url": "https://avatars.githubusercontent.com/u/12375294?v=4",
+      "profile": "https://github.com/joeletho",
+      "contributions": [
+        "code"
+      ]
+    },
+    {
+      "login": "ohz10",
+      "name": "oz_10",
+      "avatar_url": "https://avatars.githubusercontent.com/u/250468?v=4",
+      "profile": "https://github.com/ohz10",
+      "contributions": [
+        "review"
+      ]
+    }
+  ],
+  "projectName": "osmanip",
+  "projectOwner": "JustWhit3",
+  "repoType": "github",
+  "repoHost": "https://github.com",
+  "commitConvention": "angular"
+}